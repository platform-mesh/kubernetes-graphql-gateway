package kcp

import (
	"context"

	ctrl "sigs.k8s.io/controller-runtime"
	kcpctrl "sigs.k8s.io/controller-runtime/pkg/kcp"

	kcpapis "github.com/kcp-dev/kcp/sdk/apis/apis/v1alpha1"
	"github.com/platform-mesh/golang-commons/logger"
	"github.com/platform-mesh/kubernetes-graphql-gateway/common/config"
	"github.com/platform-mesh/kubernetes-graphql-gateway/listener/pkg/apischema"
	"github.com/platform-mesh/kubernetes-graphql-gateway/listener/pkg/workspacefile"
	"github.com/platform-mesh/kubernetes-graphql-gateway/listener/reconciler"
)

type KCPReconciler struct {
	mgr                        ctrl.Manager
	apiBindingReconciler       *APIBindingReconciler
	virtualWorkspaceReconciler *VirtualWorkspaceReconciler
	configWatcher              *ConfigWatcher
	log                        *logger.Logger
}

func NewKCPReconciler(
	appCfg config.Config,
	opts reconciler.ReconcilerOpts,
	log *logger.Logger,
) (*KCPReconciler, error) {
	log.Info().Msg("Setting up KCP reconciler with workspace discovery")

	// Create KCP-aware manager
	mgr, err := kcpctrl.NewClusterAwareManager(opts.Config, opts.ManagerOpts)
	if err != nil {
		log.Error().Err(err).Msg("failed to create KCP-aware manager")
		return nil, err
	}

	// Create IO handler for schema files
	ioHandler, err := workspacefile.NewIOHandler(appCfg.OpenApiDefinitionsPath)
	if err != nil {
		log.Error().Err(err).Msg("failed to create IO handler")
		return nil, err
	}

	// Create schema resolver
	schemaResolver := apischema.NewResolver(log)

	// Create cluster path resolver
	clusterPathResolver, err := NewClusterPathResolver(opts.Config, opts.Scheme)
	if err != nil {
		log.Error().Err(err).Msg("failed to create cluster path resolver")
		return nil, err
	}

	// Create discovery factory
	discoveryFactory, err := NewDiscoveryFactory(opts.Config)
	if err != nil {
		log.Error().Err(err).Msg("failed to create discovery factory")
		return nil, err
	}

	// Create APIBinding reconciler (but don't set up controller yet)
	apiBindingReconciler := &APIBindingReconciler{
		Client:              mgr.GetClient(),
		Scheme:              opts.Scheme,
		RestConfig:          opts.Config,
		IOHandler:           ioHandler,
		DiscoveryFactory:    discoveryFactory,
		APISchemaResolver:   schemaResolver,
		ClusterPathResolver: clusterPathResolver,
		Log:                 log,
	}

	// Setup virtual workspace components
	virtualWSManager := NewVirtualWorkspaceManager(appCfg)
	virtualWorkspaceReconciler := NewVirtualWorkspaceReconciler(
		virtualWSManager,
		ioHandler,
		schemaResolver,
		log,
	)

	configWatcher, err := NewConfigWatcher(virtualWSManager, virtualWorkspaceReconciler, log)
	if err != nil {
		log.Error().Err(err).Msg("failed to create config watcher")
		return nil, err
	}

	reconcilerInstance := &KCPReconciler{
		mgr:                        mgr,
		apiBindingReconciler:       apiBindingReconciler,
		virtualWorkspaceReconciler: virtualWorkspaceReconciler,
		configWatcher:              configWatcher,
		log:                        log,
	}

	log.Info().Msg("Successfully configured KCP reconciler with workspace discovery")
	return reconcilerInstance, nil
}

func (r *KCPReconciler) GetManager() ctrl.Manager {
	return r.mgr
}

func (r *KCPReconciler) Reconcile(ctx context.Context, req ctrl.Request) (ctrl.Result, error) {
	// This method is required by the reconciler.CustomReconciler interface but is not used directly.
	// Actual reconciliation is handled by the APIBinding controller set up in SetupWithManager().
	// KCPReconciler acts as a coordinator/manager rather than a direct reconciler.
	return ctrl.Result{}, nil
}

func (r *KCPReconciler) SetupWithManager(mgr ctrl.Manager) error {
	// Handle cases where the reconciler wasn't properly initialized (e.g., in tests)
	if r.apiBindingReconciler == nil {
		return nil
	}

	// Setup the APIBinding controller with cluster context - this is crucial for req.ClusterName
	if err := ctrl.NewControllerManagedBy(mgr).
		For(&kcpapis.APIBinding{}).
		Complete(kcpctrl.WithClusterInContext(r.apiBindingReconciler)); err != nil {
		r.log.Error().Err(err).Msg("failed to setup APIBinding controller")
		return err
	}

	r.log.Info().Msg("Successfully set up APIBinding controller")
	return nil
}

// StartVirtualWorkspaceWatching starts watching virtual workspace configuration
func (r *KCPReconciler) StartVirtualWorkspaceWatching(ctx context.Context, configPath string) error {
	if configPath == "" {
		r.log.Info().Msg("no virtual workspace config path provided, skipping virtual workspace watching")
		return nil
	}

	r.log.Info().Str("configPath", configPath).Msg("starting virtual workspace configuration watching")

<<<<<<< HEAD
	// Start config watcher with a wrapper function
	changeHandler := func(config *VirtualWorkspacesConfig) error {
		if err := r.virtualWorkspaceReconciler.ReconcileConfig(ctx, config); err != nil {
			r.log.Error().Err(err).Msg("failed to reconcile virtual workspaces config")
			return err
		}
		return nil
	}
	return r.configWatcher.Watch(ctx, configPath, changeHandler)
=======
	return r.configWatcher.Watch(ctx, configPath)
>>>>>>> de225d9a
}<|MERGE_RESOLUTION|>--- conflicted
+++ resolved
@@ -137,17 +137,5 @@
 
 	r.log.Info().Str("configPath", configPath).Msg("starting virtual workspace configuration watching")
 
-<<<<<<< HEAD
-	// Start config watcher with a wrapper function
-	changeHandler := func(config *VirtualWorkspacesConfig) error {
-		if err := r.virtualWorkspaceReconciler.ReconcileConfig(ctx, config); err != nil {
-			r.log.Error().Err(err).Msg("failed to reconcile virtual workspaces config")
-			return err
-		}
-		return nil
-	}
-	return r.configWatcher.Watch(ctx, configPath, changeHandler)
-=======
 	return r.configWatcher.Watch(ctx, configPath)
->>>>>>> de225d9a
 }