--- conflicted
+++ resolved
@@ -24,11 +24,7 @@
 	virtualWSManager VirtualWorkspaceConfigManager
 	reconciler       VirtualWorkspaceConfigReconciler
 	log              *logger.Logger
-<<<<<<< HEAD
-	changeHandler    func(*VirtualWorkspacesConfig) error
-=======
 	ctx              context.Context
->>>>>>> de225d9a
 }
 
 // NewConfigWatcher creates a new config file watcher
@@ -49,21 +45,6 @@
 }
 
 // Watch starts watching the configuration file and blocks until context is cancelled
-<<<<<<< HEAD
-func (c *ConfigWatcher) Watch(ctx context.Context, configPath string, changeHandler func(*VirtualWorkspacesConfig) error) error {
-	// Store change handler for use in event callbacks
-	c.changeHandler = changeHandler
-
-	// Load initial configuration
-	if configPath != "" {
-		if err := c.loadAndNotify(configPath); err != nil {
-			c.log.Error().Err(err).Msg("failed to load initial virtual workspaces config")
-			return err
-		}
-	}
-
-	// Watch the optional configuration file with 500 ms debouncing
-=======
 func (c *ConfigWatcher) Watch(ctx context.Context, configPath string) error {
 	if configPath == "" {
 		return nil
@@ -73,9 +54,9 @@
 
 	if err := c.loadAndNotify(configPath); err != nil {
 		c.log.Error().Err(err).Msg("failed to load initial virtual workspaces config")
+		return err
 	}
 
->>>>>>> de225d9a
 	return c.fileWatcher.WatchOptionalFile(ctx, configPath, 500)
 }
 
@@ -100,16 +81,9 @@
 
 	c.log.Info().Int("virtualWorkspaces", len(config.VirtualWorkspaces)).Msg("loaded virtual workspaces config")
 
-<<<<<<< HEAD
-	if c.changeHandler != nil {
-		err = c.changeHandler(config)
-		if err != nil {
-			return err
-		}
-=======
 	if err := c.reconciler.ReconcileConfig(c.ctx, config); err != nil {
 		c.log.Error().Err(err).Msg("failed to reconcile virtual workspaces config")
->>>>>>> de225d9a
+		return err
 	}
 	return nil
 }