--- conflicted
+++ resolved
@@ -75,11 +75,6 @@
 	rootSubscriptionFields := graphql.Fields{}
 
 	for group, groupedResources := range g.getDefinitionsByGroup(g.definitions) {
-<<<<<<< HEAD
-		// Breaking change: do NOT filter by a single active version anymore.
-		// Expose all versions under a version namespace inside each API group.
-=======
->>>>>>> 29604ed7
 		g.processGroupedResources(
 			group,
 			groupedResources,
@@ -192,7 +187,6 @@
 	rootMutationFields,
 	rootSubscriptionFields graphql.Fields,
 ) {
-	// Create group-level containers for Query and Mutation
 	queryGroupType := graphql.NewObject(graphql.ObjectConfig{
 		Name:   group + "Query",
 		Fields: graphql.Fields{},
@@ -203,10 +197,6 @@
 		Fields: graphql.Fields{},
 	})
 
-<<<<<<< HEAD
-	// Build: group -> version -> resources
-=======
->>>>>>> 29604ed7
 	versions := map[string]map[string]*spec.Schema{}
 	for resourceKey, resourceScheme := range groupedResources {
 		gvk, err := g.getGroupVersionKind(resourceKey)
@@ -218,7 +208,6 @@
 			versions[gvk.Version] = map[string]*spec.Schema{}
 		}
 		versions[gvk.Version][resourceKey] = resourceScheme
-<<<<<<< HEAD
 	}
 
 	for versionStr, resources := range versions {
@@ -243,7 +232,6 @@
 			)
 		}
 
-		// Attach version objects
 		if group == "core" {
 			// Target: expose core versions (e.g., v1) directly at root
 			if len(queryVersionType.Fields()) > 0 {
@@ -287,59 +275,6 @@
 				Type:    mutationGroupType,
 				Resolve: g.resolver.CommonResolver(),
 			}
-=======
-	}
-
-	// For each version, create a nested object under the group
-	for versionStr, resources := range versions {
-		// Version objects
-		queryVersionType := graphql.NewObject(graphql.ObjectConfig{
-			Name:   group + "_" + versionStr + "Query",
-			Fields: graphql.Fields{},
-		})
-		mutationVersionType := graphql.NewObject(graphql.ObjectConfig{
-			Name:   group + "_" + versionStr + "Mutation",
-			Fields: graphql.Fields{},
-		})
-
-		// Add all resources into the version objects
-		for resourceKey, resourceScheme := range resources {
-			g.processSingleResource(
-				resourceKey,
-				resourceScheme,
-				queryVersionType,
-				mutationVersionType,
-				rootSubscriptionFields,
-			)
-		}
-
-		// Attach version objects under the group only if they have fields
-		if len(queryVersionType.Fields()) > 0 {
-			queryGroupType.AddFieldConfig(versionStr, &graphql.Field{
-				Type:    queryVersionType,
-				Resolve: g.resolver.CommonResolver(),
-			})
-		}
-		if len(mutationVersionType.Fields()) > 0 {
-			mutationGroupType.AddFieldConfig(versionStr, &graphql.Field{
-				Type:    mutationVersionType,
-				Resolve: g.resolver.CommonResolver(),
-			})
-		}
-	}
-
-	// Attach group objects at root
-	if len(queryGroupType.Fields()) > 0 {
-		rootQueryFields[group] = &graphql.Field{
-			Type:    queryGroupType,
-			Resolve: g.resolver.CommonResolver(),
-		}
-	}
-	if len(mutationGroupType.Fields()) > 0 {
-		rootMutationFields[group] = &graphql.Field{
-			Type:    mutationGroupType,
-			Resolve: g.resolver.CommonResolver(),
->>>>>>> 29604ed7
 		}
 	}
 }
@@ -472,18 +407,12 @@
 		},
 	})
 
-<<<<<<< HEAD
-	// Subscription field names are flat but versioned.
 	var subscriptionSingular string
 	if gvk.Group == "core" {
 		subscriptionSingular = strings.ToLower(fmt.Sprintf("%s_%s", gvk.Version, singular))
 	} else {
 		subscriptionSingular = strings.ToLower(fmt.Sprintf("%s_%s_%s", gvk.Group, gvk.Version, singular))
 	}
-=======
-	// Subscription field names are flat but versioned: <group>_<version>_<resource>
-	subscriptionSingular := strings.ToLower(fmt.Sprintf("%s_%s_%s", gvk.Group, gvk.Version, singular))
->>>>>>> 29604ed7
 	rootSubscriptionFields[subscriptionSingular] = &graphql.Field{
 		Type: eventType,
 		Args: itemArgsBuilder.
@@ -495,16 +424,12 @@
 		Description: fmt.Sprintf("Subscribe to changes of %s", singular),
 	}
 
-<<<<<<< HEAD
 	var subscriptionPlural string
 	if gvk.Group == "core" {
 		subscriptionPlural = strings.ToLower(fmt.Sprintf("%s_%s", gvk.Version, plural))
 	} else {
 		subscriptionPlural = strings.ToLower(fmt.Sprintf("%s_%s_%s", gvk.Group, gvk.Version, plural))
 	}
-=======
-	subscriptionPlural := strings.ToLower(fmt.Sprintf("%s_%s_%s", gvk.Group, gvk.Version, plural))
->>>>>>> 29604ed7
 	rootSubscriptionFields[subscriptionPlural] = &graphql.Field{
 		Type: eventType,
 		Args: listArgsBuilder.
