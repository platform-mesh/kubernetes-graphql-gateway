--- conflicted
+++ resolved
@@ -265,20 +265,6 @@
 				// Ensure payload is a non-nil map; if not, provide minimal metadata so
 				// clients can reconcile caches
 				if m, ok := payload.(map[string]any); !ok || m == nil {
-<<<<<<< HEAD
-					payload = map[string]any{
-						"metadata": map[string]any{
-							"name":            obj.GetName(),
-							"namespace":       obj.GetNamespace(),
-							"resourceVersion": obj.GetResourceVersion(),
-						},
-					}
-				}
-
-				envelope := map[string]any{
-					"type":   eventType,
-					"object": payload,
-=======
 					payload = SubscriptionObject{
 						Metadata: SubscriptionMetadata{
 							Name:            obj.GetName(),
@@ -291,7 +277,6 @@
 				envelope := SubscriptionEnvelope{
 					Type:   eventType,
 					Object: payload,
->>>>>>> 29604ed7
 				}
 
 				select {
